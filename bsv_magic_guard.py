#!/usr/bin/env python3
"""
bsv_magic_guard.py

Monitors BOTH IPv4 and IPv6 TCP traffic on Bitcoin SV's P2P port (8333),
and immediately drops any connection that:
  1) Does NOT begin with the correct 4-byte "BSV magic" (E8 F3 E1 E3), OR
  2) Does NOT contain exactly "/Bitcoin SV:1.1.0/" or "/Bitcoin SV:1.0.16/"
     within the first 160 bytes (to catch the version banner in full).

Any offending IP (v4 or v6) is instantly banished via iptables/ip6tables DROP.
We whitelist one IPv4 (10.1.0.7) and one IPv6 (2600:1900:4000:ebb2:0:5::).
"""

import subprocess
import threading
import logging
import sys
import json
import time
<<<<<<< HEAD
from typing import Tuple
=======
>>>>>>> 7bb6b0e7

from scapy.all import sniff, IP, IPv6, TCP, Raw

# ────── CONFIG ──────────────────────────────────────────────────────────────────

NETWORK_INTERFACE = "ens3"

#: Watch only Bitcoin SV's P2P port:
CLIENT_PORT = 8333

#: Known BSV "magic" (4 bytes)
MAGIC_HEADERS = { b"\xE8\xF3\xE1\xE3" }

#: Allowed version banners
ALLOWED_SUBVERS = {
    b"/Bitcoin SV:1.1.0/",
    b"/Bitcoin SV:1.0.16/",
}

#: Number of payload bytes to scan for the version banner. 160 bytes is
#  large enough to include the entire version message in the first packet.
HEAD_CHECK_BYTES = 160

<<<<<<< HEAD

=======
>>>>>>> 7bb6b0e7
#: How often to poll ``bsv-cli`` for peer and block info (in seconds)
SYNC_CHECK_INTERVAL = 60

#: Optional datadir for bsv-cli. Leave empty string to omit.
DATADIR = ""

#: Whitelist IP v4/v6 (trusted peers)
WHITELIST_V4 = "10.1.0.7"
WHITELIST_V6 = "2600:1900:4000:ebb2:0:5::"


LOGFILE  = "/var/log/bsv_magic_guard.log"
LOG_LEVEL = logging.INFO

# BPF: only capture TCP packets destined for port 8333, excluding our whitelisted IPs
BPF_FILTER = (
    f"(tcp and dst port {CLIENT_PORT} and not src host {WHITELIST_V4}) "
    f"or (ip6 and tcp and dst port {CLIENT_PORT} and not src host {WHITELIST_V6})"
)

# ────── GLOBAL STATE ─────────────────────────────────────────────────────────────

#: Track already-blocked addresses to avoid duplicate iptables calls
blocked = set()
state_lock = threading.Lock()

# ────── LOGGER SETUP ──────────────────────────────────────────────────────────────

logger = logging.getLogger("BSVMagicVersionGuard")
logger.setLevel(LOG_LEVEL)

fmt = logging.Formatter("%(asctime)s [%(levelname)s] %(message)s", "%Y-%m-%d %H:%M:%S")

fh = logging.FileHandler(LOGFILE)
fh.setFormatter(fmt)
logger.addHandler(fh)

ch = logging.StreamHandler(sys.stdout)
ch.setLevel(LOG_LEVEL)
ch.setFormatter(fmt)
logger.addHandler(ch)

# ────── HELPERS ──────────────────────────────────────────────────────────────────

def is_invalid_payload(payload: bytes) -> bool:
    """
    Returns True if:
      - payload is < 4 bytes, OR
      - first 4 bytes are NOT one of our MAGIC_HEADERS, OR
      - within the first ``HEAD_CHECK_BYTES`` bytes, there is NO exact match for
        either "/Bitcoin SV:1.1.0/" or "/Bitcoin SV:1.0.16/".
    """
    # 1) Must be at least 4 bytes
    if len(payload) < 4:
        return True

    # 2) First 4 bytes must match a known BSV magic header
    if payload[:4] not in MAGIC_HEADERS:
        return True

    # 3) Within the first HEAD_CHECK_BYTES, must find an allowed version banner
    head = payload[:HEAD_CHECK_BYTES]
    for sv in ALLOWED_SUBVERS:
        if sv in head:
            return False

    # If none of the allowed banners are found, it's invalid
    return True

def install_block(src_addr: str, dst_port: int, is_ipv6: bool):
    """
    Add a DROP rule (iptables for v4, ip6tables for v6), but only if not yet installed.
    Uses "-C" to check for duplication first.
    """
    key = (src_addr, dst_port, is_ipv6)
    with state_lock:
        if key in blocked:
            return
        blocked.add(key)
        logger.warning(f"🔒 Blocking {src_addr} → port {dst_port} ({'v6' if is_ipv6 else 'v4'}) due to invalid payload")

    table_cmd = "ip6tables" if is_ipv6 else "iptables"
    base = [
        table_cmd,
        "-A", "INPUT",
        "-s", src_addr,
        "-p", "tcp",
        "--dport", str(dst_port),
        "-j", "DROP"
    ]

    # 1) Check for an existing identical rule
    check = base.copy()
    check[1] = "-C"
    try:
        subprocess.check_call(check, stdout=subprocess.DEVNULL, stderr=subprocess.DEVNULL)
        logger.info(f"↪ Already blocked {src_addr} → {dst_port}. Skipping additional rule.")
        return
    except subprocess.CalledProcessError:
        # -C returned nonzero ⇒ rule not found ⇒ proceed to append
        pass

    # 2) Append the DROP rule
    try:
        subprocess.check_call(base, stdout=subprocess.DEVNULL, stderr=subprocess.DEVNULL)
        logger.info(f"✅ Successfully blocked {src_addr} → {dst_port}")
    except subprocess.CalledProcessError as e:
        logger.error(f"❌ Failed to run {table_cmd} for {src_addr}:{dst_port}: {e}")


<<<<<<< HEAD
def _parse_peer_ip(addr: str) -> Tuple[str, bool]:
=======
def _parse_peer_ip(addr: str) -> tuple[str, bool]:
>>>>>>> 7bb6b0e7
    """Return (ip, is_ipv6) parsed from getpeerinfo's addr field."""
    if addr.startswith('['):
        ip = addr[1:addr.index(']')]
    else:
        ip = addr.rsplit(':', 1)[0]
    is_v6 = ':' in ip
    return ip, is_v6


def check_peer_sync():
    """Poll ``bsv-cli`` and block peers that are behind the local node."""
    base_cmd = ['bsv-cli']
    if DATADIR:
        base_cmd.extend(['-datadir', DATADIR])

    peer_cmd = base_cmd + ['getpeerinfo']
    height_cmd = base_cmd + ['getblockcount']

    while True:
        try:
            local_height = int(subprocess.check_output(height_cmd, text=True).strip())
        except Exception as e:
            logger.error(f"Failed to get block height: {e}")
            time.sleep(SYNC_CHECK_INTERVAL)
            continue

        try:
            output = subprocess.check_output(peer_cmd, text=True)
            peers = json.loads(output)
        except Exception as e:
            logger.error(f"Failed to run bsv-cli: {e}")
            time.sleep(SYNC_CHECK_INTERVAL)
            continue

        for p in peers:
            addr = p.get('addr')
            if not addr:
                continue
            ip, is_v6 = _parse_peer_ip(addr)
            if ip in (WHITELIST_V4, WHITELIST_V6):
                continue

            headers = p.get('synced_headers')
            blocks = p.get('synced_blocks')
            if (
                headers is None or blocks is None or
                headers < local_height or blocks < local_height
            ):
                install_block(ip, CLIENT_PORT, is_v6)

        time.sleep(SYNC_CHECK_INTERVAL)

# ────── PACKET HANDLER / SNIFF LOOP ────────────────────────────────────────────────

def packet_callback(pkt):
    """
    Called for each sniffed packet (BPF ensures only v4-TCP or v6-TCP destined for port 8333).
    We check whether it's IPv4 or IPv6, extract src → dst_port, then test the magic + version.

    """
    # ─── IPv4 path ─────────────────────────────────────────────────────────────────
    if pkt.haslayer(IP) and pkt.haslayer(TCP) and pkt.haslayer(Raw):
        src = pkt[IP].src
        dport = pkt[TCP].dport
        key = (src, dport, False)

        # Skip our IPv4 whitelist
        if src == WHITELIST_V4:
            return

        with state_lock:
            if key in blocked:
                return

        payload = bytes(pkt[Raw].load)
        if is_invalid_payload(payload):
            snippet = payload[:32].decode("utf-8", "ignore").replace("\n", "\\n").replace("\r", "\\r")
            logger.info(f"🔥 Invalid payload from {src}:{dport} (v4) \u2192 \"{snippet}\" ; auto-blocking.")
            install_block(src, dport, False)

        return

    # ─── IPv6 path ─────────────────────────────────────────────────────────────────
    if pkt.haslayer(IPv6) and pkt.haslayer(TCP) and pkt.haslayer(Raw):
        src6 = pkt[IPv6].src
        dport = pkt[TCP].dport
        key6 = (src6, dport, True)

        # Skip our IPv6 whitelist
        if src6 == WHITELIST_V6:
            return

        with state_lock:
            if key6 in blocked:
                return

        payload = bytes(pkt[Raw].load)
        if is_invalid_payload(payload):
            snippet = payload[:32].decode("utf-8", "ignore").replace("\n", "\\n").replace("\r", "\\r")
            logger.info(f"🔥 Invalid payload from {src6}:{dport} (v6) \u2192 \"{snippet}\" ; auto-blocking.")
            install_block(src6, dport, True)

def main():
    logger.info(
        f"Starting BSV Magic+Version Guard on {NETWORK_INTERFACE}, port={CLIENT_PORT}, "
        f"v4-whitelist={WHITELIST_V4}, v6-whitelist={WHITELIST_V6}"
    )

    # Start background thread to enforce sync status
    sync_thread = threading.Thread(target=check_peer_sync, daemon=True)
    sync_thread.start()

    # Ensure SSH remains unblocked:
    # - sudo iptables  -I INPUT 1 -p tcp --dport 22 -m conntrack --ctstate NEW,ESTABLISHED -j ACCEPT
    # - sudo iptables  -I INPUT 2 -m conntrack --ctstate RELATED,ESTABLISHED -j ACCEPT
    # - sudo ip6tables -I INPUT 1 -p tcp --dport 22 -m conntrack --ctstate NEW,ESTABLISHED -j ACCEPT
    # - sudo ip6tables -I INPUT 2 -m conntrack --ctstate RELATED,ESTABLISHED -j ACCEPT

    try:
        sniff(
            iface   = NETWORK_INTERFACE,
            prn     = packet_callback,
            store   = 0,
            filter  = BPF_FILTER
        )
    except PermissionError:
        logger.error("Permission denied: run as root (sudo).")
        sys.exit(1)
    except KeyboardInterrupt:
        logger.info("Interrupted by user. Exiting.")
        sys.exit(0)

if __name__ == "__main__":
    main()<|MERGE_RESOLUTION|>--- conflicted
+++ resolved
@@ -18,10 +18,8 @@
 import sys
 import json
 import time
-<<<<<<< HEAD
+
 from typing import Tuple
-=======
->>>>>>> 7bb6b0e7
 
 from scapy.all import sniff, IP, IPv6, TCP, Raw
 
@@ -45,10 +43,6 @@
 #  large enough to include the entire version message in the first packet.
 HEAD_CHECK_BYTES = 160
 
-<<<<<<< HEAD
-
-=======
->>>>>>> 7bb6b0e7
 #: How often to poll ``bsv-cli`` for peer and block info (in seconds)
 SYNC_CHECK_INTERVAL = 60
 
@@ -158,12 +152,10 @@
     except subprocess.CalledProcessError as e:
         logger.error(f"❌ Failed to run {table_cmd} for {src_addr}:{dst_port}: {e}")
 
-
-<<<<<<< HEAD
 def _parse_peer_ip(addr: str) -> Tuple[str, bool]:
-=======
+
 def _parse_peer_ip(addr: str) -> tuple[str, bool]:
->>>>>>> 7bb6b0e7
+
     """Return (ip, is_ipv6) parsed from getpeerinfo's addr field."""
     if addr.startswith('['):
         ip = addr[1:addr.index(']')]
