--- conflicted
+++ resolved
@@ -41,16 +41,12 @@
 #  large enough to include the entire version message in the first packet.
 HEAD_CHECK_BYTES = 160
 
-<<<<<<< HEAD
-
 #: How often to poll ``bsv-cli`` for peer and block info (in seconds)
 SYNC_CHECK_INTERVAL = 60
 
 #: Optional datadir for bsv-cli. Leave empty string to omit.
 DATADIR = ""
 
-=======
->>>>>>> 40ebc402
 #: Whitelist IP v4/v6 (trusted peers)
 WHITELIST_V4 = "10.1.0.7"
 WHITELIST_V6 = "2600:1900:4000:ebb2:0:5::"
