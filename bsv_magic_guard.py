#!/usr/bin/env python3
# -*- coding: utf-8 -*-
"""
bsv_magic_guard.py

Monitors BOTH IPv4 and IPv6 TCP traffic on Bitcoin SV's P2P port (8333),
and immediately drops any connection that:
  1) Does NOT begin with the correct 4-byte "BSV magic" (E8 F3 E1 E3), OR
  2) Does NOT contain exactly "/Bitcoin SV:1.1.0/" or "/Bitcoin SV:1.0.16/"
     within the first 160 bytes (to catch the version banner in full).
<<<<<<< HEAD
This guard also checks peer sync every minute and bans nodes lagging behind your local block height.
=======
>>>>>>> d693ef99

Any offending IP (v4 or v6) is instantly banished via iptables/ip6tables DROP.
We whitelist one IPv4 (10.1.0.7) and one IPv6 (2600:1900:4000:ebb2:0:5::).
"""

import subprocess
import threading
import logging
import sys
import json
import time
<<<<<<< HEAD
=======

>>>>>>> d693ef99
from typing import Tuple

from scapy.all import sniff, IP, IPv6, TCP, Raw

# ────── CONFIG ──────────────────────────────────────────────────────────────────

NETWORK_INTERFACE = "ens3"

#: Watch only Bitcoin SV's P2P port:
CLIENT_PORT = 8333

#: Known BSV "magic" (4 bytes)
MAGIC_HEADERS = { b"\xE8\xF3\xE1\xE3" }

#: Allowed version banners
ALLOWED_SUBVERS = {
    b"/Bitcoin SV:1.1.0/",
    b"/Bitcoin SV:1.0.16/",
}

#: Number of payload bytes to scan for the version banner. 160 bytes is
#  large enough to include the entire version message in the first packet.
HEAD_CHECK_BYTES = 160

<<<<<<< HEAD

=======
>>>>>>> d693ef99
#: How often to poll ``bsv-cli`` for peer and block info (in seconds)
SYNC_CHECK_INTERVAL = 60

#: Optional datadir for bsv-cli. Leave empty string to omit.
DATADIR = ""

#: Whitelist IP v4/v6 (trusted peers)
WHITELIST_V4 = "10.1.0.7"
WHITELIST_V6 = "2600:1900:4000:ebb2:0:5::"


LOGFILE  = "/var/log/bsv_magic_guard.log"
LOG_LEVEL = logging.INFO

# BPF: only capture TCP packets destined for port 8333, excluding our whitelisted IPs
BPF_FILTER = (
    f"(tcp and dst port {CLIENT_PORT} and not src host {WHITELIST_V4}) "
    f"or (ip6 and tcp and dst port {CLIENT_PORT} and not src host {WHITELIST_V6})"
)

# ────── GLOBAL STATE ─────────────────────────────────────────────────────────────

#: Track already-blocked addresses to avoid duplicate iptables calls
blocked = set()
state_lock = threading.Lock()

# ────── LOGGER SETUP ──────────────────────────────────────────────────────────────

logger = logging.getLogger("BSVMagicVersionGuard")
logger.setLevel(LOG_LEVEL)

fmt = logging.Formatter("%(asctime)s [%(levelname)s] %(message)s", "%Y-%m-%d %H:%M:%S")

fh = logging.FileHandler(LOGFILE)
fh.setFormatter(fmt)
logger.addHandler(fh)

ch = logging.StreamHandler(sys.stdout)
ch.setLevel(LOG_LEVEL)
ch.setFormatter(fmt)
logger.addHandler(ch)

# ────── HELPERS ──────────────────────────────────────────────────────────────────

def is_invalid_payload(payload: bytes) -> bool:
    """
    Returns True if:
      - payload is < 4 bytes, OR
      - first 4 bytes are NOT one of our MAGIC_HEADERS, OR
      - within the first ``HEAD_CHECK_BYTES`` bytes, there is NO exact match for
        either "/Bitcoin SV:1.1.0/" or "/Bitcoin SV:1.0.16/".
    """
    # 1) Must be at least 4 bytes
    if len(payload) < 4:
        return True

    # 2) First 4 bytes must match a known BSV magic header
    if payload[:4] not in MAGIC_HEADERS:
        return True

    # 3) Within the first HEAD_CHECK_BYTES, must find an allowed version banner
    head = payload[:HEAD_CHECK_BYTES]
    for sv in ALLOWED_SUBVERS:
        if sv in head:
            return False

    # If none of the allowed banners are found, it's invalid
    return True

def install_block(src_addr: str, dst_port: int, is_ipv6: bool):
    """
    Add a DROP rule (iptables for v4, ip6tables for v6), but only if not yet installed.
    Uses "-C" to check for duplication first.
    """
    key = (src_addr, dst_port, is_ipv6)
    with state_lock:
        if key in blocked:
            return
        blocked.add(key)
        logger.warning(f"🔒 Blocking {src_addr} → port {dst_port} ({'v6' if is_ipv6 else 'v4'}) due to invalid payload")

    table_cmd = "ip6tables" if is_ipv6 else "iptables"
    base = [
        table_cmd,
        "-A", "INPUT",
        "-s", src_addr,
        "-p", "tcp",
        "--dport", str(dst_port),
        "-j", "DROP"
    ]

    # 1) Check for an existing identical rule
    check = base.copy()
    check[1] = "-C"
    try:
        subprocess.check_call(check, stdout=subprocess.DEVNULL, stderr=subprocess.DEVNULL)
        logger.info(f"↪ Already blocked {src_addr} → {dst_port}. Skipping additional rule.")
        return
    except subprocess.CalledProcessError:
        # -C returned nonzero ⇒ rule not found ⇒ proceed to append
        pass

    # 2) Append the DROP rule
    try:
        subprocess.check_call(base, stdout=subprocess.DEVNULL, stderr=subprocess.DEVNULL)
        logger.info(f"✅ Successfully blocked {src_addr} → {dst_port}")
    except subprocess.CalledProcessError as e:
        logger.error(f"❌ Failed to run {table_cmd} for {src_addr}:{dst_port}: {e}")

<<<<<<< HEAD

def _parse_peer_ip(addr: str) -> Tuple[str, bool]:
=======
def _parse_peer_ip(addr: str) -> Tuple[str, bool]:

def _parse_peer_ip(addr: str) -> tuple[str, bool]:

>>>>>>> d693ef99
    """Return (ip, is_ipv6) parsed from getpeerinfo's addr field."""
    if addr.startswith('['):
        ip = addr[1:addr.index(']')]
    else:
        ip = addr.rsplit(':', 1)[0]
    is_v6 = ':' in ip
    return ip, is_v6


def check_peer_sync():
    """Poll ``bsv-cli`` and block peers that are behind the local node."""
    base_cmd = ['bsv-cli']
    if DATADIR:
        base_cmd.extend(['-datadir', DATADIR])

    peer_cmd = base_cmd + ['getpeerinfo']
    height_cmd = base_cmd + ['getblockcount']

    while True:
        try:
            local_height = int(subprocess.check_output(height_cmd, text=True).strip())
        except Exception as e:
            logger.error(f"Failed to get block height: {e}")
            time.sleep(SYNC_CHECK_INTERVAL)
            continue

        try:
            output = subprocess.check_output(peer_cmd, text=True)
            peers = json.loads(output)
        except Exception as e:
            logger.error(f"Failed to run bsv-cli: {e}")
            time.sleep(SYNC_CHECK_INTERVAL)
            continue

        for p in peers:
            addr = p.get('addr')
            if not addr:
                continue
            ip, is_v6 = _parse_peer_ip(addr)
            if ip in (WHITELIST_V4, WHITELIST_V6):
                continue

            headers = p.get('synced_headers')
            blocks = p.get('synced_blocks')
            if (
                headers is None or blocks is None or
                headers < local_height or blocks < local_height
            ):
                install_block(ip, CLIENT_PORT, is_v6)

        time.sleep(SYNC_CHECK_INTERVAL)

# ────── PACKET HANDLER / SNIFF LOOP ────────────────────────────────────────────────

def packet_callback(pkt):
    """
    Called for each sniffed packet (BPF ensures only v4-TCP or v6-TCP destined for port 8333).
    We check whether it's IPv4 or IPv6, extract src → dst_port, then test the magic + version.

    """
    # ─── IPv4 path ─────────────────────────────────────────────────────────────────
    if pkt.haslayer(IP) and pkt.haslayer(TCP) and pkt.haslayer(Raw):
        src = pkt[IP].src
        dport = pkt[TCP].dport
        key = (src, dport, False)

        # Skip our IPv4 whitelist
        if src == WHITELIST_V4:
            return

        with state_lock:
            if key in blocked:
                return

        payload = bytes(pkt[Raw].load)
        if is_invalid_payload(payload):
            snippet = payload[:32].decode("utf-8", "ignore").replace("\n", "\\n").replace("\r", "\\r")
            logger.info(f"🔥 Invalid payload from {src}:{dport} (v4) \u2192 \"{snippet}\" ; auto-blocking.")
            install_block(src, dport, False)

        return

    # ─── IPv6 path ─────────────────────────────────────────────────────────────────
    if pkt.haslayer(IPv6) and pkt.haslayer(TCP) and pkt.haslayer(Raw):
        src6 = pkt[IPv6].src
        dport = pkt[TCP].dport
        key6 = (src6, dport, True)

        # Skip our IPv6 whitelist
        if src6 == WHITELIST_V6:
            return

        with state_lock:
            if key6 in blocked:
                return

        payload = bytes(pkt[Raw].load)
        if is_invalid_payload(payload):
            snippet = payload[:32].decode("utf-8", "ignore").replace("\n", "\\n").replace("\r", "\\r")
            logger.info(f"🔥 Invalid payload from {src6}:{dport} (v6) \u2192 \"{snippet}\" ; auto-blocking.")
            install_block(src6, dport, True)

def main():
    logger.info(
        f"Starting BSV Magic+Version Guard on {NETWORK_INTERFACE}, port={CLIENT_PORT}, "
        f"v4-whitelist={WHITELIST_V4}, v6-whitelist={WHITELIST_V6}"
    )

    # Start background thread to enforce sync status
    sync_thread = threading.Thread(target=check_peer_sync, daemon=True)
    sync_thread.start()

    # Ensure SSH remains unblocked:
    # - sudo iptables  -I INPUT 1 -p tcp --dport 22 -m conntrack --ctstate NEW,ESTABLISHED -j ACCEPT
    # - sudo iptables  -I INPUT 2 -m conntrack --ctstate RELATED,ESTABLISHED -j ACCEPT
    # - sudo ip6tables -I INPUT 1 -p tcp --dport 22 -m conntrack --ctstate NEW,ESTABLISHED -j ACCEPT
    # - sudo ip6tables -I INPUT 2 -m conntrack --ctstate RELATED,ESTABLISHED -j ACCEPT

    try:
        sniff(
            iface   = NETWORK_INTERFACE,
            prn     = packet_callback,
            store   = 0,
            filter  = BPF_FILTER
        )
    except PermissionError:
        logger.error("Permission denied: run as root (sudo).")
        sys.exit(1)
    except KeyboardInterrupt:
        logger.info("Interrupted by user. Exiting.")
        sys.exit(0)

if __name__ == "__main__":
    main()<|MERGE_RESOLUTION|>--- conflicted
+++ resolved
@@ -8,10 +8,7 @@
   1) Does NOT begin with the correct 4-byte "BSV magic" (E8 F3 E1 E3), OR
   2) Does NOT contain exactly "/Bitcoin SV:1.1.0/" or "/Bitcoin SV:1.0.16/"
      within the first 160 bytes (to catch the version banner in full).
-<<<<<<< HEAD
-This guard also checks peer sync every minute and bans nodes lagging behind your local block height.
-=======
->>>>>>> d693ef99
+
 
 Any offending IP (v4 or v6) is instantly banished via iptables/ip6tables DROP.
 We whitelist one IPv4 (10.1.0.7) and one IPv6 (2600:1900:4000:ebb2:0:5::).
@@ -23,10 +20,7 @@
 import sys
 import json
 import time
-<<<<<<< HEAD
-=======
-
->>>>>>> d693ef99
+
 from typing import Tuple
 
 from scapy.all import sniff, IP, IPv6, TCP, Raw
@@ -50,11 +44,6 @@
 #: Number of payload bytes to scan for the version banner. 160 bytes is
 #  large enough to include the entire version message in the first packet.
 HEAD_CHECK_BYTES = 160
-
-<<<<<<< HEAD
-
-=======
->>>>>>> d693ef99
 #: How often to poll ``bsv-cli`` for peer and block info (in seconds)
 SYNC_CHECK_INTERVAL = 60
 
@@ -164,15 +153,14 @@
     except subprocess.CalledProcessError as e:
         logger.error(f"❌ Failed to run {table_cmd} for {src_addr}:{dst_port}: {e}")
 
-<<<<<<< HEAD
+
 
 def _parse_peer_ip(addr: str) -> Tuple[str, bool]:
-=======
+
 def _parse_peer_ip(addr: str) -> Tuple[str, bool]:
 
 def _parse_peer_ip(addr: str) -> tuple[str, bool]:
 
->>>>>>> d693ef99
     """Return (ip, is_ipv6) parsed from getpeerinfo's addr field."""
     if addr.startswith('['):
         ip = addr[1:addr.index(']')]
